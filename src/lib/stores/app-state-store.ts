<<<<<<< HEAD
import { ApiResponse } from "@/components/ui/dashboard/dynamic-api-select";
import { CoachingSession } from "@/types/coaching-session";
import { CoachingRelationshipWithUserNames } from "@/types/coaching_relationship_with_user_names";
import { Id } from "@/types/general";
import { Organization } from "@/types/organization";
import { create, useStore } from "zustand";
=======
import {
  CoachingSession,
  defaultCoachingSession,
} from "@/types/coaching-session";
import {
  CoachingRelationshipWithUserNames,
  defaultCoachingRelationshipWithUserNames,
} from "@/types/coaching_relationship_with_user_names";
import { Id } from "@/types/general";
import { defaultOrganization, Organization } from "@/types/organization";
import { create } from "zustand";
>>>>>>> a96596a3
import { createJSONStorage, devtools, persist } from "zustand/middleware";

interface AppState {
  organizationId: Id;
  relationshipId: Id;
  coachingSessionId: Id;
<<<<<<< HEAD
=======
  organization: Organization;
  coachingSession: CoachingSession;
  coachingRelationship: CoachingRelationshipWithUserNames;
>>>>>>> a96596a3
}

interface AppStateActions {
  setOrganizationId: (organizationId: Id) => void;
  setRelationshipId: (relationshipId: Id) => void;
  setCoachingSessionId: (coachingSessionId: Id) => void;
<<<<<<< HEAD
  setElementValue: (elementId: string, value: any) => void;
  setApiResponse: (elementId: string, response: ApiResponse<any>) => void;
=======
  setOrganization: (organization: Organization) => void;
  setCoachingSession: (coachingSession: CoachingSession) => void;
  setCoachingRelationship: (
    coachingRelationship: CoachingRelationshipWithUserNames
  ) => void;
>>>>>>> a96596a3
  reset(): void;
}

export type AppStateStore = AppState & AppStateActions;

export const defaultInitState: AppState = {
  organizationId: "",
  relationshipId: "",
  coachingSessionId: "",
<<<<<<< HEAD
=======
  organization: defaultOrganization(),
  coachingSession: defaultCoachingSession(),
  coachingRelationship: defaultCoachingRelationshipWithUserNames(),
>>>>>>> a96596a3
};

export const createAppStateStore = (initState: AppState = defaultInitState) => {
  const appStateStore = create<AppStateStore>()(
    devtools(
      persist(
        (set) => ({
          ...initState,

          setOrganizationId: (organizationId) => {
            set({ organizationId });
          },
          setRelationshipId: (relationshipId) => {
            set({ relationshipId });
          },
          setCoachingSessionId: (coachingSessionId) => {
            set({ coachingSessionId });
          },
<<<<<<< HEAD
          setElementValue: (elementId: string, value: any) => {
            set((state) => ({
              ...state,
              [`${elementId}Id`]: value,
            }));
          },
          setApiResponse: (elementId: string, response: ApiResponse<any>) => {
            set((state) => ({
              ...state,
              [`${elementId}`]: response,
            }));
=======
          setOrganization: (organization) => {
            set({ organization });
          },
          setCoachingSession: (coachingSession) => {
            set({ coachingSession });
          },
          setCoachingRelationship: (coachingRelationship) => {
            set({ coachingRelationship });
>>>>>>> a96596a3
          },
          reset(): void {
            set(defaultInitState);
          },
        }),
        {
          name: "app-state-store",
          storage: createJSONStorage(() => sessionStorage),
        }
      )
    )
  );
  return appStateStore;
};<|MERGE_RESOLUTION|>--- conflicted
+++ resolved
@@ -1,51 +1,17 @@
-<<<<<<< HEAD
-import { ApiResponse } from "@/components/ui/dashboard/dynamic-api-select";
-import { CoachingSession } from "@/types/coaching-session";
-import { CoachingRelationshipWithUserNames } from "@/types/coaching_relationship_with_user_names";
-import { Id } from "@/types/general";
-import { Organization } from "@/types/organization";
-import { create, useStore } from "zustand";
-=======
-import {
-  CoachingSession,
-  defaultCoachingSession,
-} from "@/types/coaching-session";
-import {
-  CoachingRelationshipWithUserNames,
-  defaultCoachingRelationshipWithUserNames,
-} from "@/types/coaching_relationship_with_user_names";
-import { Id } from "@/types/general";
-import { defaultOrganization, Organization } from "@/types/organization";
+import { Id, RefactorDataType } from "@/types/general";
 import { create } from "zustand";
->>>>>>> a96596a3
 import { createJSONStorage, devtools, persist } from "zustand/middleware";
 
 interface AppState {
   organizationId: Id;
   relationshipId: Id;
   coachingSessionId: Id;
-<<<<<<< HEAD
-=======
-  organization: Organization;
-  coachingSession: CoachingSession;
-  coachingRelationship: CoachingRelationshipWithUserNames;
->>>>>>> a96596a3
 }
-
 interface AppStateActions {
   setOrganizationId: (organizationId: Id) => void;
   setRelationshipId: (relationshipId: Id) => void;
   setCoachingSessionId: (coachingSessionId: Id) => void;
-<<<<<<< HEAD
-  setElementValue: (elementId: string, value: any) => void;
-  setApiResponse: (elementId: string, response: ApiResponse<any>) => void;
-=======
-  setOrganization: (organization: Organization) => void;
-  setCoachingSession: (coachingSession: CoachingSession) => void;
-  setCoachingRelationship: (
-    coachingRelationship: CoachingRelationshipWithUserNames
-  ) => void;
->>>>>>> a96596a3
+  setRefactorDataType: <T>(data: RefactorDataType<any>) => void;
   reset(): void;
 }
 
@@ -55,12 +21,6 @@
   organizationId: "",
   relationshipId: "",
   coachingSessionId: "",
-<<<<<<< HEAD
-=======
-  organization: defaultOrganization(),
-  coachingSession: defaultCoachingSession(),
-  coachingRelationship: defaultCoachingRelationshipWithUserNames(),
->>>>>>> a96596a3
 };
 
 export const createAppStateStore = (initState: AppState = defaultInitState) => {
@@ -79,28 +39,11 @@
           setCoachingSessionId: (coachingSessionId) => {
             set({ coachingSessionId });
           },
-<<<<<<< HEAD
-          setElementValue: (elementId: string, value: any) => {
-            set((state) => ({
+          setRefactorDataType: <T>(apiData: RefactorDataType<T>) => {
+            return set((state) => ({
               ...state,
-              [`${elementId}Id`]: value,
+              [`${apiData.label}`]: apiData.value,
             }));
-          },
-          setApiResponse: (elementId: string, response: ApiResponse<any>) => {
-            set((state) => ({
-              ...state,
-              [`${elementId}`]: response,
-            }));
-=======
-          setOrganization: (organization) => {
-            set({ organization });
-          },
-          setCoachingSession: (coachingSession) => {
-            set({ coachingSession });
-          },
-          setCoachingRelationship: (coachingRelationship) => {
-            set({ coachingRelationship });
->>>>>>> a96596a3
           },
           reset(): void {
             set(defaultInitState);
