import { DateTime } from "ts-luxon";
import { Id } from "@/types/general";

// This must always reflect the Rust struct on the backend
// entity_api::coaching_relationship::CoachingRelationshipWithUserNames
export interface CoachingRelationshipWithUserNames {
  id: Id;
  coach_id: Id;
  coachee_id: Id;
  coach_first_name: string;
  coach_last_name: string;
  coachee_first_name: string;
  coachee_last_name: string;
  created_at: DateTime;
  updated_at: DateTime;
}

<<<<<<< HEAD
export function isCoachingRelationshipWithUserNames(value: unknown): value is CoachingRelationshipWithUserNames {
  if (!value || typeof value !== "object") {
    return false;
  }
=======
// The main purpose of having this parsing function is to be able to parse the
// returned DateTimeWithTimeZone (Rust type) string into something that ts-luxon
// will agree to work with internally.
export function parseCoachingRelationshipWithUserNames(
  data: any
): CoachingRelationshipWithUserNames {
  if (!isCoachingRelationshipWithUserNames(data)) {
    throw new Error("Invalid CoachingRelationshipWithUserNames object data");
  }
  return {
    id: data.id,
    coach_id: data.coach_id,
    coachee_id: data.coachee_id,
    coach_first_name: data.coach_first_name,
    coach_last_name: data.coach_last_name,
    coachee_first_name: data.coachee_first_name,
    coachee_last_name: data.coachee_last_name,
    created_at: DateTime.fromISO(data.created_at.toString()),
    updated_at: DateTime.fromISO(data.updated_at.toString()),
  };
}

export function isCoachingRelationshipWithUserNames(
  value: unknown
): value is CoachingRelationshipWithUserNames {
  if (!value || typeof value !== "object") {
    return false;
  }
>>>>>>> a96596a3
  const object = value as Record<string, unknown>;

  return (
    typeof object.id === "string" &&
    typeof object.coach_id === "string" &&
    typeof object.coachee_id === "string" &&
    typeof object.coach_first_name === "string" &&
    typeof object.coach_last_name === "string" &&
    typeof object.coachee_first_name === "string" &&
    typeof object.coachee_last_name === "string" &&
    typeof object.created_at === "string" &&
    typeof object.updated_at === "string"
  );
}
<<<<<<< HEAD
=======

export function isCoachingRelationshipWithUserNamesArray(
  value: unknown
): value is CoachingRelationshipWithUserNames[] {
  return (
    Array.isArray(value) && value.every(isCoachingRelationshipWithUserNames)
  );
}
>>>>>>> a96596a3

export function getCoachingRelationshipById(
  id: string,
  relationships: CoachingRelationshipWithUserNames[]
): CoachingRelationshipWithUserNames {
  const relationship = relationships.find(
    (relationship) => relationship.id === id
  );
  return relationship
    ? relationship
    : defaultCoachingRelationshipWithUserNames();
}

export function defaultCoachingRelationshipWithUserNames(): CoachingRelationshipWithUserNames {
  var now = DateTime.now();
  return {
    id: "",
    coach_id: "",
    coachee_id: "",
    coach_first_name: "",
    coach_last_name: "",
    coachee_first_name: "",
    coachee_last_name: "",
    created_at: now,
    updated_at: now,
  };
}

export function defaultCoachingRelationshipsWithUserNames(): CoachingRelationshipWithUserNames[] {
  return [defaultCoachingRelationshipWithUserNames()];
}

<<<<<<< HEAD
export function coachingRelationshipWithUserNamesToString(relationship: CoachingRelationshipWithUserNames): string {
  return JSON.stringify(relationship);
}

export function coachingRelationshipsWithUserNamesToString(relationships: CoachingRelationshipWithUserNames[]): string {
=======
export function coachingRelationshipWithUserNamesToString(
  relationship: CoachingRelationshipWithUserNames | undefined
): string {
  return JSON.stringify(relationship);
}

export function coachingRelationshipsWithUserNamesToString(
  relationships: CoachingRelationshipWithUserNames[] | undefined
): string {
>>>>>>> a96596a3
  return JSON.stringify(relationships);
}<|MERGE_RESOLUTION|>--- conflicted
+++ resolved
@@ -15,41 +15,12 @@
   updated_at: DateTime;
 }
 
-<<<<<<< HEAD
-export function isCoachingRelationshipWithUserNames(value: unknown): value is CoachingRelationshipWithUserNames {
-  if (!value || typeof value !== "object") {
-    return false;
-  }
-=======
-// The main purpose of having this parsing function is to be able to parse the
-// returned DateTimeWithTimeZone (Rust type) string into something that ts-luxon
-// will agree to work with internally.
-export function parseCoachingRelationshipWithUserNames(
-  data: any
-): CoachingRelationshipWithUserNames {
-  if (!isCoachingRelationshipWithUserNames(data)) {
-    throw new Error("Invalid CoachingRelationshipWithUserNames object data");
-  }
-  return {
-    id: data.id,
-    coach_id: data.coach_id,
-    coachee_id: data.coachee_id,
-    coach_first_name: data.coach_first_name,
-    coach_last_name: data.coach_last_name,
-    coachee_first_name: data.coachee_first_name,
-    coachee_last_name: data.coachee_last_name,
-    created_at: DateTime.fromISO(data.created_at.toString()),
-    updated_at: DateTime.fromISO(data.updated_at.toString()),
-  };
-}
-
 export function isCoachingRelationshipWithUserNames(
   value: unknown
 ): value is CoachingRelationshipWithUserNames {
   if (!value || typeof value !== "object") {
     return false;
   }
->>>>>>> a96596a3
   const object = value as Record<string, unknown>;
 
   return (
@@ -64,8 +35,6 @@
     typeof object.updated_at === "string"
   );
 }
-<<<<<<< HEAD
-=======
 
 export function isCoachingRelationshipWithUserNamesArray(
   value: unknown
@@ -74,7 +43,6 @@
     Array.isArray(value) && value.every(isCoachingRelationshipWithUserNames)
   );
 }
->>>>>>> a96596a3
 
 export function getCoachingRelationshipById(
   id: string,
@@ -107,22 +75,14 @@
   return [defaultCoachingRelationshipWithUserNames()];
 }
 
-<<<<<<< HEAD
-export function coachingRelationshipWithUserNamesToString(relationship: CoachingRelationshipWithUserNames): string {
-  return JSON.stringify(relationship);
-}
-
-export function coachingRelationshipsWithUserNamesToString(relationships: CoachingRelationshipWithUserNames[]): string {
-=======
 export function coachingRelationshipWithUserNamesToString(
-  relationship: CoachingRelationshipWithUserNames | undefined
+  relationship: CoachingRelationshipWithUserNames
 ): string {
   return JSON.stringify(relationship);
 }
 
 export function coachingRelationshipsWithUserNamesToString(
-  relationships: CoachingRelationshipWithUserNames[] | undefined
+  relationships: CoachingRelationshipWithUserNames[]
 ): string {
->>>>>>> a96596a3
   return JSON.stringify(relationships);
 }