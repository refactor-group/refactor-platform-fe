export const siteConfig = {
  name: "Refactor Coaching & Mentoring",
<<<<<<< HEAD
  url: "http://localhost:4000",
  ogImage: "https://ui.shadcn.com/og.jpg",
  locale: "us",
  description:
    "A platform for software engineers and tech leaders to level up their foundational skills.",
=======
  url: "https://refactorcoach.com",
  ogImage: "https://ui.shadcn.com/og.jpg",
  locale: "us",
  titleStyle: SessionTitleStyle.CoachFirstCoacheeFirstDate,
  description: "Coaching and mentorship done right.",
>>>>>>> 9321f56c
  links: {
    twitter: "https://twitter.com/shadcn",
    github: "https://github.com/shadcn-ui/ui",
  },
<<<<<<< HEAD
}

export type SiteConfig = typeof siteConfig
=======
};

export type SiteConfig = typeof siteConfig;
>>>>>>> 9321f56c

import { MainNavItem, SidebarNavItem } from "./types/nav";
import { SessionTitleStyle } from "./types/session-title";

interface DocsConfig {
  mainNav: MainNavItem[];
  sidebarNav: SidebarNavItem[];
}

export const docsConfig: DocsConfig = {
  mainNav: [
    {
      title: "Documentation",
      href: "/docs",
    },
    {
      title: "Components",
      href: "/docs/components/accordion",
    },
    {
      title: "Themes",
      href: "/themes",
    },
    {
      title: "Examples",
      href: "/examples",
    },
    {
      title: "Figma",
      href: "/docs/figma",
    },
    {
      title: "GitHub",
      href: "https://github.com/shadcn/ui",
      external: true,
    },
    {
      title: "Twitter",
      href: "https://twitter.com/shadcn",
      external: true,
    },
  ],
  sidebarNav: [
    {
      title: "Getting Started",
      items: [
        {
          title: "Introduction",
          href: "/docs",
          items: [],
        },
        {
          title: "Installation",
          href: "/docs/installation",
          items: [],
        },
        {
          title: "components.json",
          href: "/docs/components-json",
          items: [],
        },
        {
          title: "Theming",
          href: "/docs/theming",
          items: [],
        },
        {
          title: "Dark mode",
          href: "/docs/dark-mode",
          items: [],
        },
        {
          title: "CLI",
          href: "/docs/cli",
          items: [],
        },
        {
          title: "Typography",
          href: "/docs/components/typography",
          items: [],
        },
        {
          title: "Figma",
          href: "/docs/figma",
          items: [],
        },
        {
          title: "Changelog",
          href: "/docs/changelog",
          items: [],
        },
      ],
    },
    {
      title: "Components",
      items: [
        {
          title: "Accordion",
          href: "/docs/components/accordion",
          items: [],
        },
        {
          title: "Alert",
          href: "/docs/components/alert",
          items: [],
        },
        {
          title: "Alert Dialog",
          href: "/docs/components/alert-dialog",
          items: [],
        },
        {
          title: "Aspect Ratio",
          href: "/docs/components/aspect-ratio",
          items: [],
        },
        {
          title: "Avatar",
          href: "/docs/components/avatar",
          items: [],
        },
        {
          title: "Badge",
          href: "/docs/components/badge",
          items: [],
        },
        {
          title: "Button",
          href: "/docs/components/button",
          items: [],
        },
        {
          title: "Calendar",
          href: "/docs/components/calendar",
          items: [],
        },
        {
          title: "Card",
          href: "/docs/components/card",
          items: [],
        },
        {
          title: "Carousel",
          href: "/docs/components/carousel",
          items: [],
          label: "New",
        },
        {
          title: "Checkbox",
          href: "/docs/components/checkbox",
          items: [],
        },
        {
          title: "Collapsible",
          href: "/docs/components/collapsible",
          items: [],
        },
        {
          title: "Combobox",
          href: "/docs/components/combobox",
          items: [],
        },
        {
          title: "Command",
          href: "/docs/components/command",
          items: [],
        },
        {
          title: "Context Menu",
          href: "/docs/components/context-menu",
          items: [],
        },
        {
          title: "Data Table",
          href: "/docs/components/data-table",
          items: [],
        },
        {
          title: "Date Picker",
          href: "/docs/components/date-picker",
          items: [],
        },
        {
          title: "Dialog",
          href: "/docs/components/dialog",
          items: [],
        },
        {
          title: "Drawer",
          href: "/docs/components/drawer",
          items: [],
          label: "New",
        },
        {
          title: "Dropdown Menu",
          href: "/docs/components/dropdown-menu",
          items: [],
        },
        {
          title: "Form",
          href: "/docs/components/form",
          items: [],
        },
        {
          title: "Hover Card",
          href: "/docs/components/hover-card",
          items: [],
        },
        {
          title: "Input",
          href: "/docs/components/input",
          items: [],
        },
        {
          title: "Label",
          href: "/docs/components/label",
          items: [],
        },
        {
          title: "Menubar",
          href: "/docs/components/menubar",
          items: [],
        },
        {
          title: "Navigation Menu",
          href: "/docs/components/navigation-menu",
          items: [],
        },
        {
          title: "Pagination",
          href: "/docs/components/pagination",
          items: [],
          label: "New",
        },
        {
          title: "Popover",
          href: "/docs/components/popover",
          items: [],
        },
        {
          title: "Progress",
          href: "/docs/components/progress",
          items: [],
        },
        {
          title: "Radio Group",
          href: "/docs/components/radio-group",
          items: [],
        },
        {
          title: "Resizable",
          href: "/docs/components/resizable",
          items: [],
          label: "New",
        },
        {
          title: "Scroll Area",
          href: "/docs/components/scroll-area",
          items: [],
        },
        {
          title: "Select",
          href: "/docs/components/select",
          items: [],
        },
        {
          title: "Separator",
          href: "/docs/components/separator",
          items: [],
        },
        {
          title: "Sheet",
          href: "/docs/components/sheet",
          items: [],
        },
        {
          title: "Skeleton",
          href: "/docs/components/skeleton",
          items: [],
        },
        {
          title: "Slider",
          href: "/docs/components/slider",
          items: [],
        },
        {
          title: "Sonner",
          href: "/docs/components/sonner",
          items: [],
          label: "New",
        },
        {
          title: "Switch",
          href: "/docs/components/switch",
          items: [],
        },
        {
          title: "Table",
          href: "/docs/components/table",
          items: [],
        },
        {
          title: "Tabs",
          href: "/docs/components/tabs",
          items: [],
        },
        {
          title: "Textarea",
          href: "/docs/components/textarea",
          items: [],
        },
        {
          title: "Toast",
          href: "/docs/components/toast",
          items: [],
        },
        {
          title: "Toggle",
          href: "/docs/components/toggle",
          items: [],
        },
        {
          title: "Toggle Group",
          href: "/docs/components/toggle-group",
          items: [],
        },
        {
          title: "Tooltip",
          href: "/docs/components/tooltip",
          items: [],
        },
      ],
    },
  ],
};<|MERGE_RESOLUTION|>--- conflicted
+++ resolved
@@ -1,31 +1,17 @@
 export const siteConfig = {
   name: "Refactor Coaching & Mentoring",
-<<<<<<< HEAD
-  url: "http://localhost:4000",
-  ogImage: "https://ui.shadcn.com/og.jpg",
-  locale: "us",
-  description:
-    "A platform for software engineers and tech leaders to level up their foundational skills.",
-=======
   url: "https://refactorcoach.com",
   ogImage: "https://ui.shadcn.com/og.jpg",
   locale: "us",
   titleStyle: SessionTitleStyle.CoachFirstCoacheeFirstDate,
   description: "Coaching and mentorship done right.",
->>>>>>> 9321f56c
   links: {
     twitter: "https://twitter.com/shadcn",
     github: "https://github.com/shadcn-ui/ui",
   },
-<<<<<<< HEAD
-}
-
-export type SiteConfig = typeof siteConfig
-=======
 };
 
 export type SiteConfig = typeof siteConfig;
->>>>>>> 9321f56c
 
 import { MainNavItem, SidebarNavItem } from "./types/nav";
 import { SessionTitleStyle } from "./types/session-title";
