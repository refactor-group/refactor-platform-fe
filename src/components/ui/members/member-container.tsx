--- conflicted
+++ resolved
@@ -53,19 +53,15 @@
     <div className="space-y-6">
       <div className="flex justify-between items-center">
         <h2 className="text-2xl font-semibold">Members</h2>
-<<<<<<< HEAD
-        <AddMemberButton
-          onMemberAdded={onRefresh}
-          openAddMemberDialog={openAddMemberDialog}
-        />
-=======
         {/* Only show the button if user is a coach to _some_ user within the
         scope of the organization. We may come back and add this directly to user
         data.  */}
         {isCoachInAnyRelationship && (
-          <AddMemberButton onMemberAdded={onRefresh} />
+          <AddMemberButton
+            onMemberAdded={onRefresh}
+            openAddMemberDialog={openAddMemberDialog}
+          />
         )}
->>>>>>> 12891d8b
       </div>
       <MemberList users={associatedUsers} />
     </div>
