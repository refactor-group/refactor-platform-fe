import { useState } from "react";
import { useOrganizationStateStore } from "@/lib/providers/organization-state-store-provider";
import { useAuthStore } from "@/lib/providers/auth-store-provider";
import { useUserMutation } from "@/lib/api/organizations/users";
import { Button } from "@/components/ui/button";
import {
  DropdownMenu,
  DropdownMenuTrigger,
  DropdownMenuContent,
  DropdownMenuItem,
  DropdownMenuSeparator,
} from "@/components/ui/dropdown-menu";
import { MoreHorizontal, Trash2 } from "lucide-react";
import {
  Dialog,
  DialogContent,
<<<<<<< HEAD
=======
  DialogDescription,
>>>>>>> c6260227
  DialogHeader,
  DialogFooter,
  DialogTitle,
} from "@/components/ui/dialog";
import {
  Select,
  SelectTrigger,
  SelectValue,
  SelectContent,
  SelectItem,
} from "@/components/ui/select";
<<<<<<< HEAD
import { CoachingRelationshipWithUserNames } from "@/types/coaching_relationship_with_user_names";
=======
import { CoachingRelationshipWithUserNames } from "@/types/coaching_relationship";
>>>>>>> c6260227
import { OrganizationStateStore } from "@/lib/stores/organization-state-store";
import { AuthStore } from "@/lib/stores/auth-store";
import { Id } from "@/types/general";
import { User, Role } from "@/types/user";
<<<<<<< HEAD
=======
import { useCoachingRelationshipMutation } from "@/lib/api/coaching-relationships";
import { toast } from "sonner";
>>>>>>> c6260227

interface MemberCardProps {
  firstName: string;
  lastName: string;
  email: string;
  userId: Id;
  userRelationships: CoachingRelationshipWithUserNames[];
  onRefresh: () => void;
  users: User[];
<<<<<<< HEAD
=======
}

interface Member {
  id: Id;
  first_name: string;
  last_name: string;
>>>>>>> c6260227
}

export function MemberCard({
  firstName,
  lastName,
  email,
  userId,
  userRelationships,
  onRefresh,
  users,
}: MemberCardProps) {
  const currentOrganizationId = useOrganizationStateStore(
    (state: OrganizationStateStore) => state.currentOrganizationId
  );
  const { isACoach, userSession } = useAuthStore((state: AuthStore) => state);
  const { error: deleteError, deleteNested: deleteUser } = useUserMutation(currentOrganizationId);
  const { error: createError, createNested: createRelationship } = useCoachingRelationshipMutation(currentOrganizationId);

  console.log("is a coach", isACoach);

  // Check if current user is a coach in any of this user's relationships
  // and make sure we can't delete ourselves. Admins can delete any user.
<<<<<<< HEAD
  const canDeleteUser = userRelationships?.some(
    (rel) => rel.coach_id === userSession.id && userId !== userSession.id
  ) || (userSession.role === Role.Admin && userSession.id !== userId);
=======
  const canDeleteUser = (userRelationships?.some(
    (rel) => rel.coach_id === userSession.id && userId !== userSession.id
  ) || (userSession.role === Role.Admin)) && userSession.id !== userId;
>>>>>>> c6260227

  const handleDelete = async () => {
    if (!confirm("Are you sure you want to delete this member?")) {
      return;
    }
    await deleteUser(currentOrganizationId, userId);
    onRefresh();

    if (deleteError) {
      console.error("Error deleting member:", deleteError);
      toast.error("Error deleting member");
      onRefresh();
      return;
    }
    toast.success("Member deleted successfully");
    onRefresh();
  };

  const handleAssignMember = (val: string) => {
    const user = users.find((m) => m.id === val);
    if (!user) return;
    const member: Member = {
      id: user.id,
      first_name: user.first_name,
      last_name: user.last_name,
    };
    setAssignedMember(member);
  };

  // Placeholder – actual UI flows will be implemented later
  const [assignDialogOpen, setAssignDialogOpen] = useState(false);
  const [assignMode, setAssignMode] = useState<"coach" | "coachee">("coach");
  const [selectedMember, setSelectedMember] = useState<Member | null>(null);
  const [assignedMember, setAssignedMember] = useState<Member | null>(null);

  const handleCreateCoachingRelationship = () => {
    if (!selectedMember || !assignedMember) return;

    if (assignMode === "coach") {
      console.log("Assign", selectedMember.id, "as coach for", userId);
      createRelationship(currentOrganizationId, {
        coach_id: assignedMember.id,
        coachee_id: selectedMember.id,
      });
    } else {
      console.log("Assign", selectedMember.id, "as coachee for", userId);
      createRelationship(currentOrganizationId, {
        coach_id: selectedMember.id,
        coachee_id: assignedMember.id,
      });
    }

    if (createError) {
      toast.error(`Error assigning ${assignMode}`);
      return;
    }
    
    toast.success(`Successfully assigned ${assignedMember.first_name} ${assignedMember.last_name} as ${assignMode} for ${selectedMember.first_name} ${selectedMember.last_name}`);
    onRefresh();
    setAssignDialogOpen(false);
    setSelectedMember(null);
    setAssignedMember(null);
  };

  // Placeholder – actual UI flows will be implemented later
  const [assignDialogOpen, setAssignDialogOpen] = useState(false);
  const [assignMode, setAssignMode] = useState<"coach" | "coachee">("coach");
  const [selectedMemberId, setSelectedMemberId] = useState<Id | null>(null);

  const handleCreateCoachingRelationship = () => {
    if (!selectedMemberId) return;
    if (assignMode === "coach") {
      console.log("Assign", selectedMemberId, "as coach for", userId);
    } else {
      console.log("Assign", selectedMemberId, "as coachee for", userId);
    }
    // TODO: call mutation
    setAssignDialogOpen(false);
    setSelectedMemberId(null);
  };

  return (
    <div className="flex items-center p-4 hover:bg-accent/50 transition-colors">
      <div className="flex-1">
        <h3 className="font-medium">
          {firstName} {lastName}
        </h3>
        {email && <p className="text-sm text-muted-foreground">{email}</p>}
      </div>
<<<<<<< HEAD
=======
      {(isACoach || userSession.role === Role.Admin) && (
>>>>>>> c6260227
      <DropdownMenu>
        <DropdownMenuTrigger asChild>
          <Button variant="ghost" size="icon" className="text-muted-foreground">
            <MoreHorizontal className="h-4 w-4" />
          </Button>
        </DropdownMenuTrigger>
        <DropdownMenuContent align="end">
          {userSession.role === Role.Admin && (
            <>
              <DropdownMenuItem
                onClick={() => {
                  setAssignMode("coach");
                  setAssignDialogOpen(true);
<<<<<<< HEAD
=======
                  setSelectedMember({id: userId, first_name: firstName, last_name: lastName});
>>>>>>> c6260227
                }}
              >
                Assign Coach
              </DropdownMenuItem>
              <DropdownMenuItem
                onClick={() => {
                  setAssignMode("coachee");
                  setAssignDialogOpen(true);
<<<<<<< HEAD
=======
                  setSelectedMember({id: userId, first_name: firstName, last_name: lastName});
>>>>>>> c6260227
                }}
              >
                Assign Coachee
              </DropdownMenuItem>
            </>
          )}
          {canDeleteUser && (
            <>
              <DropdownMenuSeparator />
              <DropdownMenuItem
                onClick={handleDelete}
                className="text-destructive focus:text-destructive"
              >
                <Trash2 className="mr-2 h-4 w-4" /> Delete
              </DropdownMenuItem>
            </>
          )}
        </DropdownMenuContent>
      </DropdownMenu>
<<<<<<< HEAD
=======
    )}
>>>>>>> c6260227

      {/* Assign Coach/Coachee Modal */}
      <Dialog open={assignDialogOpen} onOpenChange={setAssignDialogOpen}>
        <DialogContent>
          <DialogHeader>
            <DialogTitle>
              {assignMode === "coach" ? "Assign Coach" : "Assign Coachee"}
            </DialogTitle>
<<<<<<< HEAD
          </DialogHeader>
          <Select
            onValueChange={(val) => setSelectedMemberId(val as Id)}
            value={selectedMemberId ?? undefined}
=======
            <DialogDescription>
              Select a member to be their {assignMode === "coach" ? "coach" : "coachee"}
            </DialogDescription>
          </DialogHeader>
          <Select
            onValueChange={(val) => handleAssignMember(val)}
            value={assignedMember?.id?.toString()}
>>>>>>> c6260227
          >
            <SelectTrigger className="w-full">
              <SelectValue placeholder="Select a member" />
            </SelectTrigger>
            <SelectContent>
              {users
                .filter((m) => m.id !== userId)
                .map((m) => (
                  <SelectItem key={m.id} value={m.id.toString()}>{`${m.first_name} ${m.last_name}`}</SelectItem>
                ))}
            </SelectContent>
          </Select>
          <DialogFooter>
            <Button onClick={handleCreateCoachingRelationship}>{assignMode === "coach" ? "Assign as Coach" : "Assign as Coachee"}</Button>
          </DialogFooter>
        </DialogContent>
      </Dialog>
    </div>
  );
}<|MERGE_RESOLUTION|>--- conflicted
+++ resolved
@@ -14,10 +14,7 @@
 import {
   Dialog,
   DialogContent,
-<<<<<<< HEAD
-=======
   DialogDescription,
->>>>>>> c6260227
   DialogHeader,
   DialogFooter,
   DialogTitle,
@@ -29,20 +26,13 @@
   SelectContent,
   SelectItem,
 } from "@/components/ui/select";
-<<<<<<< HEAD
-import { CoachingRelationshipWithUserNames } from "@/types/coaching_relationship_with_user_names";
-=======
 import { CoachingRelationshipWithUserNames } from "@/types/coaching_relationship";
->>>>>>> c6260227
 import { OrganizationStateStore } from "@/lib/stores/organization-state-store";
 import { AuthStore } from "@/lib/stores/auth-store";
 import { Id } from "@/types/general";
 import { User, Role } from "@/types/user";
-<<<<<<< HEAD
-=======
 import { useCoachingRelationshipMutation } from "@/lib/api/coaching-relationships";
 import { toast } from "sonner";
->>>>>>> c6260227
 
 interface MemberCardProps {
   firstName: string;
@@ -52,15 +42,12 @@
   userRelationships: CoachingRelationshipWithUserNames[];
   onRefresh: () => void;
   users: User[];
-<<<<<<< HEAD
-=======
 }
 
 interface Member {
   id: Id;
   first_name: string;
   last_name: string;
->>>>>>> c6260227
 }
 
 export function MemberCard({
@@ -83,15 +70,9 @@
 
   // Check if current user is a coach in any of this user's relationships
   // and make sure we can't delete ourselves. Admins can delete any user.
-<<<<<<< HEAD
-  const canDeleteUser = userRelationships?.some(
-    (rel) => rel.coach_id === userSession.id && userId !== userSession.id
-  ) || (userSession.role === Role.Admin && userSession.id !== userId);
-=======
   const canDeleteUser = (userRelationships?.some(
     (rel) => rel.coach_id === userSession.id && userId !== userSession.id
   ) || (userSession.role === Role.Admin)) && userSession.id !== userId;
->>>>>>> c6260227
 
   const handleDelete = async () => {
     if (!confirm("Are you sure you want to delete this member?")) {
@@ -181,10 +162,7 @@
         </h3>
         {email && <p className="text-sm text-muted-foreground">{email}</p>}
       </div>
-<<<<<<< HEAD
-=======
       {(isACoach || userSession.role === Role.Admin) && (
->>>>>>> c6260227
       <DropdownMenu>
         <DropdownMenuTrigger asChild>
           <Button variant="ghost" size="icon" className="text-muted-foreground">
@@ -198,10 +176,7 @@
                 onClick={() => {
                   setAssignMode("coach");
                   setAssignDialogOpen(true);
-<<<<<<< HEAD
-=======
                   setSelectedMember({id: userId, first_name: firstName, last_name: lastName});
->>>>>>> c6260227
                 }}
               >
                 Assign Coach
@@ -210,10 +185,7 @@
                 onClick={() => {
                   setAssignMode("coachee");
                   setAssignDialogOpen(true);
-<<<<<<< HEAD
-=======
                   setSelectedMember({id: userId, first_name: firstName, last_name: lastName});
->>>>>>> c6260227
                 }}
               >
                 Assign Coachee
@@ -233,10 +205,7 @@
           )}
         </DropdownMenuContent>
       </DropdownMenu>
-<<<<<<< HEAD
-=======
     )}
->>>>>>> c6260227
 
       {/* Assign Coach/Coachee Modal */}
       <Dialog open={assignDialogOpen} onOpenChange={setAssignDialogOpen}>
@@ -245,12 +214,6 @@
             <DialogTitle>
               {assignMode === "coach" ? "Assign Coach" : "Assign Coachee"}
             </DialogTitle>
-<<<<<<< HEAD
-          </DialogHeader>
-          <Select
-            onValueChange={(val) => setSelectedMemberId(val as Id)}
-            value={selectedMemberId ?? undefined}
-=======
             <DialogDescription>
               Select a member to be their {assignMode === "coach" ? "coach" : "coachee"}
             </DialogDescription>
@@ -258,7 +221,6 @@
           <Select
             onValueChange={(val) => handleAssignMember(val)}
             value={assignedMember?.id?.toString()}
->>>>>>> c6260227
           >
             <SelectTrigger className="w-full">
               <SelectValue placeholder="Select a member" />
