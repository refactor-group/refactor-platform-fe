"use client";

import { useState } from "react";
import { Tabs, TabsList, TabsTrigger } from "@/components/ui/tabs";
import { CoachingNotes } from "@/components/ui/coaching-sessions/coaching-notes";
import { AgreementsList } from "@/components/ui/coaching-sessions/agreements-list";
import { ActionsList } from "@/components/ui/coaching-sessions/actions-list";
import { EditorCacheProvider } from "@/components/ui/coaching-sessions/editor-cache-context";
import { useAgreementMutation } from "@/lib/api/agreements";
import { useActionMutation } from "@/lib/api/actions";
import { ItemStatus, Id } from "@/types/general";
import { Action, defaultAction } from "@/types/action";
import { Agreement, defaultAgreement } from "@/types/agreement";
import { DateTime } from "ts-luxon";
import { useCurrentCoachingSession } from "@/lib/hooks/use-current-coaching-session";
import { siteConfig } from "@/site.config";

const CoachingTabsContainer: React.FC<{
  userId: Id;
  defaultValue?: string;
  onTabChange?: (value: string) => void;
}> = ({ userId, defaultValue = "notes", onTabChange }) => {
  const [currentTab, setCurrentTab] = useState(defaultValue);
  
  const handleTabChange = (value: string) => {
    setCurrentTab(value);
    onTabChange?.(value);
  };
  // Get coaching session ID from URL
  const { currentCoachingSessionId } = useCurrentCoachingSession();

  // Agreement and Action mutation hooks
  const {
    create: createAgreement,
    update: updateAgreement,
    delete: deleteAgreement,
  } = useAgreementMutation();

  const {
    create: createAction,
    update: updateAction,
    delete: deleteAction,
  } = useActionMutation();

  // Agreement CRUD handlers
  const handleAgreementAdded = (body: string): Promise<Agreement> => {
    const newAgreement: Agreement = {
      ...defaultAgreement(),
      coaching_session_id: currentCoachingSessionId || "",
      user_id: userId,
      body,
    };
    return createAgreement(newAgreement);
  };

  const handleAgreementEdited = (id: Id, body: string): Promise<Agreement> => {
    const updatedAgreement: Agreement = {
      ...defaultAgreement(),
      id,
      coaching_session_id: currentCoachingSessionId || "",
      user_id: userId,
      body,
    };
    return updateAgreement(id, updatedAgreement);
  };

  const handleAgreementDeleted = (id: Id): Promise<Agreement> => {
    return deleteAgreement(id);
  };

  // Action CRUD handlers
  const handleActionAdded = (
    body: string,
    status: ItemStatus,
    dueBy: DateTime
  ): Promise<Action> => {
    const newAction: Action = {
      ...defaultAction(),
      coaching_session_id: currentCoachingSessionId || "",
      user_id: userId,
      body,
      status,
      due_by: dueBy,
    };
    return createAction(newAction);
  };

  const handleActionEdited = (
    id: Id,
    body: string,
    status: ItemStatus,
    dueBy: DateTime
  ): Promise<Action> => {
    const updatedAction: Action = {
      ...defaultAction(),
      id,
      coaching_session_id: currentCoachingSessionId || "",
      user_id: userId,
      body,
      status,
      due_by: dueBy,
    };
    return updateAction(id, updatedAction);
  };

  const handleActionDeleted = (id: Id): Promise<Action> => {
    return deleteAction(id);
  };

  return (
    <div className="row-span-1 h-full py-4 px-4">
      <div className="flex-col space-y-4 sm:flex md:order-1">
<<<<<<< HEAD
        <Tabs value={currentTab} onValueChange={handleTabChange}>
          <TabsList className="flex w-128 grid-cols-3 justify-start">
            <TabsTrigger value="notes">Notes</TabsTrigger>
            <TabsTrigger value="agreements">Agreements</TabsTrigger>
            <TabsTrigger value="actions">Actions</TabsTrigger>
          </TabsList>
        </Tabs>
        
        {/* Always-mounted content controlled by CSS display */}
        <div className="mt-4">
          <div 
            className="flex-col h-full space-y-4"
            style={{ display: currentTab === "notes" ? "flex" : "none" }}
          >
            <CoachingNotes />
          </div>
          
          <div style={{ display: currentTab === "agreements" ? "block" : "none" }}>
            <AgreementsList
              coachingSessionId={currentCoachingSessionId || ""}
              userId={userId}
              locale={siteConfig.locale}
              onAgreementAdded={handleAgreementAdded}
              onAgreementEdited={handleAgreementEdited}
              onAgreementDeleted={handleAgreementDeleted}
            />
          </div>
          
          <div style={{ display: currentTab === "actions" ? "block" : "none" }}>
            <ActionsList
              coachingSessionId={currentCoachingSessionId || ""}
              userId={userId}
              locale={siteConfig.locale}
              onActionAdded={handleActionAdded}
              onActionEdited={handleActionEdited}
              onActionDeleted={handleActionDeleted}
            />
          </div>
        </div>
=======
        <EditorCacheProvider sessionId={currentCoachingSessionId || ""}>
          <Tabs value={currentTab} onValueChange={handleTabChange}>
            <TabsList className="flex w-128 grid-cols-3 justify-start">
              <TabsTrigger value="notes">Notes</TabsTrigger>
              <TabsTrigger value="agreements">Agreements</TabsTrigger>
              <TabsTrigger value="actions">Actions</TabsTrigger>
            </TabsList>
          </Tabs>
          
          {/* Always-mounted content controlled by CSS display */}
          <div className="mt-4">
            <div 
              className="flex-col h-full space-y-4"
              style={{ display: currentTab === "notes" ? "flex" : "none" }}
            >
              <CoachingNotes />
            </div>
            
            <div style={{ display: currentTab === "agreements" ? "block" : "none" }}>
              <AgreementsList
                coachingSessionId={currentCoachingSessionId || ""}
                userId={userId}
                locale={siteConfig.locale}
                onAgreementAdded={handleAgreementAdded}
                onAgreementEdited={handleAgreementEdited}
                onAgreementDeleted={handleAgreementDeleted}
              />
            </div>
            
            <div style={{ display: currentTab === "actions" ? "block" : "none" }}>
              <ActionsList
                coachingSessionId={currentCoachingSessionId || ""}
                userId={userId}
                locale={siteConfig.locale}
                onActionAdded={handleActionAdded}
                onActionEdited={handleActionEdited}
                onActionDeleted={handleActionDeleted}
              />
            </div>
          </div>
        </EditorCacheProvider>
>>>>>>> fc32f2f0
      </div>
    </div>
  );
};

export { CoachingTabsContainer };<|MERGE_RESOLUTION|>--- conflicted
+++ resolved
@@ -110,7 +110,6 @@
   return (
     <div className="row-span-1 h-full py-4 px-4">
       <div className="flex-col space-y-4 sm:flex md:order-1">
-<<<<<<< HEAD
         <Tabs value={currentTab} onValueChange={handleTabChange}>
           <TabsList className="flex w-128 grid-cols-3 justify-start">
             <TabsTrigger value="notes">Notes</TabsTrigger>
@@ -150,49 +149,6 @@
             />
           </div>
         </div>
-=======
-        <EditorCacheProvider sessionId={currentCoachingSessionId || ""}>
-          <Tabs value={currentTab} onValueChange={handleTabChange}>
-            <TabsList className="flex w-128 grid-cols-3 justify-start">
-              <TabsTrigger value="notes">Notes</TabsTrigger>
-              <TabsTrigger value="agreements">Agreements</TabsTrigger>
-              <TabsTrigger value="actions">Actions</TabsTrigger>
-            </TabsList>
-          </Tabs>
-          
-          {/* Always-mounted content controlled by CSS display */}
-          <div className="mt-4">
-            <div 
-              className="flex-col h-full space-y-4"
-              style={{ display: currentTab === "notes" ? "flex" : "none" }}
-            >
-              <CoachingNotes />
-            </div>
-            
-            <div style={{ display: currentTab === "agreements" ? "block" : "none" }}>
-              <AgreementsList
-                coachingSessionId={currentCoachingSessionId || ""}
-                userId={userId}
-                locale={siteConfig.locale}
-                onAgreementAdded={handleAgreementAdded}
-                onAgreementEdited={handleAgreementEdited}
-                onAgreementDeleted={handleAgreementDeleted}
-              />
-            </div>
-            
-            <div style={{ display: currentTab === "actions" ? "block" : "none" }}>
-              <ActionsList
-                coachingSessionId={currentCoachingSessionId || ""}
-                userId={userId}
-                locale={siteConfig.locale}
-                onActionAdded={handleActionAdded}
-                onActionEdited={handleActionEdited}
-                onActionDeleted={handleActionDeleted}
-              />
-            </div>
-          </div>
-        </EditorCacheProvider>
->>>>>>> fc32f2f0
       </div>
     </div>
   );
