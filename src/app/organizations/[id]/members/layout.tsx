import type { Metadata } from "next";
import "@/styles/globals.css";
import { siteConfig } from "@/site.config.ts";

import { SiteHeader } from "@/components/ui/site-header";
<<<<<<< HEAD
import { SidebarInset, SidebarProvider } from "@/components/ui/sidebar";
import { AppSidebar } from "@/components/ui/app-sidebar";
=======
import { AppSidebar } from "@/components/ui/app-sidebar";
import { SidebarInset, SidebarProvider } from "@/components/ui/sidebar";
>>>>>>> 12891d8b
export const metadata: Metadata = {
  title: siteConfig.name,
  description: "Manage coaching members",
};

export default function MembersLayout({
  children,
}: Readonly<{
  children: React.ReactNode;
}>) {
  return (
    <SidebarProvider>
      <div className="flex min-h-screen min-w-full">
        <AppSidebar />
        <SidebarInset>
          <SiteHeader />
          <main className="flex-1 p-6">{children}</main>
        </SidebarInset>
      </div>
    </SidebarProvider>
  );
}<|MERGE_RESOLUTION|>--- conflicted
+++ resolved
@@ -3,13 +3,8 @@
 import { siteConfig } from "@/site.config.ts";
 
 import { SiteHeader } from "@/components/ui/site-header";
-<<<<<<< HEAD
-import { SidebarInset, SidebarProvider } from "@/components/ui/sidebar";
-import { AppSidebar } from "@/components/ui/app-sidebar";
-=======
 import { AppSidebar } from "@/components/ui/app-sidebar";
 import { SidebarInset, SidebarProvider } from "@/components/ui/sidebar";
->>>>>>> 12891d8b
 export const metadata: Metadata = {
   title: siteConfig.name,
   description: "Manage coaching members",
